import socket
import threading
import time
import typing
from common import Level, ErrorEvent, ClockResolution, Clock, InvalidConnectionsException, SmartInspectListener
from session import Session, SessionManager
from protocols.protocol_variables import ProtocolVariables
from protocols.protocol import Protocol
from packets.process_flow import ProcessFlow
from packets.packet import Packet
from connections import ConnectionsParser

DEFAULTPORT = 4228
DEFAULTSERVER = '127.0.0.1'
DEFAULTSESSION = 'Main'
DEFAULTAPPNAME = 'Auto'
DEFAULTCOLOR = 0xff000005
CLIENTBANNER = 'SmartInspect Python Library v0.1\n'


class SmartInspect:
    VERSION = "$SIVERSION"
    CAPTION_NOT_FOUND = "No protocol could be found with the specified caption"
    CONNECTIONS_NOT_FOUND_ERROR = "No connections string found"

    def __init__(self,
                 app_name=DEFAULTAPPNAME,
                 server=DEFAULTSERVER,
<<<<<<< HEAD
                 port=DEFAULTPORT):
        self.__lock: threading.Lock = threading.Lock()
        self.__level: Level = Level.Debug
        self.__default_level: Level = Level.Message
        self.connections: str = ""
        self.__protocols: typing.List[Protocol] = []
=======
                 port=DEFAULTPORT,
                 enabled=False):
        self.lock = threading.Lock()
        self.level = Level.DEBUG
        self.default_level = Level.MESSAGE
        self.connections = ""
        self.__protocols = []
>>>>>>> 6ebd9223

        self.set_app_name(app_name)
        self.set_hostname()

        self.__listeners = set()
<<<<<<< HEAD
        self.__sessions = SessionManager()
        self.__resolution = ClockResolution.Standard
        self.__variables = ProtocolVariables()

        self._server = server  # not how things work in Javalib
        self._port = port  # not how things work in Javalib
        self.__enabled = False
        self._connected = False  # not how things work in Javalib
        self.__is_multithreaded = False

        if self.__enabled:  # not how things work in Javalib
            self.__connect()  # not how things work in Javalib

    # this currently returns only current local time
    def now(self) -> int:
        return Clock.now(self.__resolution)

    def get_resolution(self) -> ClockResolution:
        return self.__resolution

    def set_resolution(self, resolution: ClockResolution) -> None:
        if isinstance(resolution, ClockResolution):
            self.__resolution = resolution

    def set_app_name(self, app_name: str) -> None:
        if not isinstance(app_name, str):
            raise TypeError("app_name must be a string")
        self.__app_name = app_name
=======
        self.sessions = SessionManager()
        self.resolution = ClockResolution.STANDARD
        self.variables = ProtocolVariables()

        self._server = server
        self._port = port
        self._enabled = enabled
        self._connected = False

        if self._enabled:
            self._connect()

    def set_appname(self, appname=""):
        self.appname = appname
>>>>>>> 6ebd9223
        self.__update_protocols()

    def add_session(self, name):
        return Session(self, name)

    def _is_enabled(self):
        print('_is_enabled')
        print(self.__enabled)
        return self.__enabled

    def _set_enabled(self, value):
        print('_set_enabled')
        if value:
            self._enable()
        else:
            self.__disable()

    enabled = property(_is_enabled, _set_enabled)

    def _enable(self):
        print('_enable')
        if not self.__enabled:
            self.__enabled = True
            self.__connect()

    def __disable(self):
        if self.__enabled:
            self.__enabled = False
            self.__disconnect()

    def __connect(self):
        for protocol in self.__protocols:
            try:
                protocol.connect()
            except Exception as exception:
                self.__do_error(exception)

    def is_enabled(self) -> bool:
        return self.__enabled

    def set_enabled(self, enabled: bool) -> None:
        if isinstance(enabled, bool):
            with self.__lock:
                if enabled:
                    self.__enable()
                else:
                    self.__disable()

        # print('_connect')
        # if self._connected:
        #     return True
        #
        # try:
        #     self._socket = socket.socket(socket.AF_INET, socket.SOCK_STREAM)
        #     self._socket.connect((self._server, self._port))
        #     self._buffer = self._socket.makefile('rw')
        #     s = self._buffer.readline()
        #     print(s)
        #     self._buffer.write(CLIENTBANNER)
        #     self._connected = True
        # except Exception as e:
        #     self._close()
        #
        # return self._connected

    def _close(self):
        print('_close')
        self._connected = False

        if self._socket is not None:
            s = self._socket
            self._socket = None
            try:
                s.close()
            except:
                return False

        return True

    def _disconnect(self):
        if not self._connected:
            return True
        else:
            return self._close()

    def dispose(self) -> None:
        with self.__lock:
            self.__enabled = False
            self.__remove_connections()

        self.__sessions.clear()

    @classmethod
    def get_version(cls) -> str:
        return cls.VERSION

    def get_hostname(self) -> str:
        return self.__hostname

    def send_process_flow(self, process_flow: ProcessFlow):
        if self.__is_multithreaded:
            process_flow.set_thread_safe(True)

        process_flow.set_hostname(self.get_hostname())
        try:
            if not self._do_filter(process_flow):
                self.__process_packet(process_flow)
                self._do_process_flow(process_flow)
        except Exception as e:
            self.__do_error(e)

    def get_level(self) -> Level:
        return self.__level

    def set_level(self, level: Level) -> None:
        if isinstance(level, Level):
            self.__level = level

    def set_default_level(self, level: Level) -> None:
        if isinstance(level, Level):
            self.__default_level = level

    def get_default_level(self) -> Level:
        return self.__default_level

    def set_hostname(self):
        try:
            self.__hostname = socket.gethostname()
        except socket.gaierror:
            self.__hostname = ""

    def get_app_name(self) -> str:
        return self.__app_name

    def __update_protocols(self):
        with self.__lock:
            for protocol in self.__protocols:
                protocol.set_app_name(self.__app_name)
                protocol.set_hostname(self.__hostname)

    def set_connections(self, connections: str) -> None:
        with self.__lock:
            self.__apply_connections(connections)

    def __apply_connections(self, connections: str) -> None:
        self.__remove_connections()
        ...

    def __create_connections(self, connections: str):
        self.__is_multithreaded = False
        try:
            parser = ConnectionsParser()
            ...
        except Exception as e:
            self.__remove_connections()
            raise InvalidConnectionsException(e.args[0])

    def __remove_connections(self):
        self.__disconnect()
        self.__is_multithreaded = False
        self.__protocols.clear()
        self.__connections = ""

    def __disconnect(self):
        for protocol in self.__protocols:
            try:
                protocol.disconnect()
            except Exception as e:
                self.__do_error(e)

    def __do_error(self, exception: Exception):
        with self.__lock:
            error_event = ErrorEvent(self, exception)
            for listener in self.__listeners:
                listener.on_error(error_event)

    def __enable(self):
        if not self.__enabled:
            self.__enabled = True
            self.__connect()

    def __disable(self):
        if self.__enabled:
            self.__enabled = False
            self.__disconnect()

    def _update_session(self, session: Session, to: str, from_: str) -> None:
        self.__sessions.update(session, to, from_)

    def add_listener(self, listener: SmartInspectListener) -> None:
        if isinstance(listener, SmartInspectListener):
            with self.__lock:
                self.__listeners.add(listener)

    def remove_listener(self, listener: SmartInspectListener) -> None:
        if isinstance(listener, SmartInspectListener):
            with self.__lock:
                self.__listeners.remove(listener)

    def __process_packet(self, packet: Packet) -> None:
        with self.__lock:
            for protocol in self.__protocols:
                try:
                    protocol.write_packet(packet)
                except Exception as e:
                    self.__do_error(e)

    def _do_filter(self, process_flow):
        pass

    def _do_process_flow(self, process_flow):
        pass


if __name__ == '__main__':
    si = SmartInspect('Auto', 'localhost', 4228)
    si_main = si.add_session('Main')

    si.enabled = True

    time.sleep(10)<|MERGE_RESOLUTION|>--- conflicted
+++ resolved
@@ -26,14 +26,6 @@
     def __init__(self,
                  app_name=DEFAULTAPPNAME,
                  server=DEFAULTSERVER,
-<<<<<<< HEAD
-                 port=DEFAULTPORT):
-        self.__lock: threading.Lock = threading.Lock()
-        self.__level: Level = Level.Debug
-        self.__default_level: Level = Level.Message
-        self.connections: str = ""
-        self.__protocols: typing.List[Protocol] = []
-=======
                  port=DEFAULTPORT,
                  enabled=False):
         self.lock = threading.Lock()
@@ -41,15 +33,13 @@
         self.default_level = Level.MESSAGE
         self.connections = ""
         self.__protocols = []
->>>>>>> 6ebd9223
 
         self.set_app_name(app_name)
         self.set_hostname()
 
         self.__listeners = set()
-<<<<<<< HEAD
         self.__sessions = SessionManager()
-        self.__resolution = ClockResolution.Standard
+        self.__resolution = ClockResolution.STANDARD
         self.__variables = ProtocolVariables()
 
         self._server = server  # not how things work in Javalib
@@ -76,22 +66,6 @@
         if not isinstance(app_name, str):
             raise TypeError("app_name must be a string")
         self.__app_name = app_name
-=======
-        self.sessions = SessionManager()
-        self.resolution = ClockResolution.STANDARD
-        self.variables = ProtocolVariables()
-
-        self._server = server
-        self._port = port
-        self._enabled = enabled
-        self._connected = False
-
-        if self._enabled:
-            self._connect()
-
-    def set_appname(self, appname=""):
-        self.appname = appname
->>>>>>> 6ebd9223
         self.__update_protocols()
 
     def add_session(self, name):
