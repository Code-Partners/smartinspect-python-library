import socket
import threading
import typing

from common.clock import Clock
from common.events.connections_parser_event import ConnectionsParserEvent
from common.events.control_command_event import ControlCommandEvent
from common.events.error_event import ErrorEvent
from common.events.filter_event import FilterEvent
from common.events.log_entry_event import LogEntryEvent
from common.events.process_flow_event import ProcessFlowEvent
from common.events.watch_event import WatchEvent
from common.exceptions import InvalidConnectionsError, SmartInspectError
from common.exceptions import LoadConnectionsError, LoadConfigurationError
from common.level import Level
from common.listener.protocol_listener import ProtocolListener
from common.listener.smartinspect_listener import SmartInspectListener
from common.locked_set import LockedSet
from common.protocol_command import ProtocolCommand
from configuration import Configuration
from connections import ConnectionsParser
from connections.connections_parser_listener import ConnectionsParserListener
from packets.control_command import ControlCommand
from packets.log_entry import LogEntry
from packets.packet import Packet
from packets.process_flow import ProcessFlow
from packets.watch import Watch
from protocols.protocol import Protocol
from protocols.protocol_factory import ProtocolFactory
from protocols.protocol_variables import ProtocolVariables
from session.session import Session
from session.session_defaults import SessionDefaults
from session.session_manager import SessionManager


class SmartInspect:
    """
    SmartInspect is the most important class in the SmartInspect Python library.
    It is an interface for the protocols, packets and sessions and is responsible for the error handling.
    An instance of this class is able to write log messages to a file or send them directly to the
    SmartInspect Console using TCP. You can control these connections by using the set_connections() method.
    The SmartInspect class offers several methods for controlling the logging behavior.
    Besides the set_connections() method there is the set_enabled() method which controls if log messages
    should be sent or not. Furthermore, the appname property setter specifies the application name displayed in
    the SmartInspect Console. And last but not least, we have the level and default_level properties which
    specify the log level of a SmartInspect object and its related sessions.

    Additionally, the SmartInspect class acts as parent for sessions, which contain the actual logging methods,
    like, for example, Session.log_message() or Session.log_object().

    It is possible and common that several different sessions have the same parent and thus share the same connections.
    The Session class contains dozens of useful methods for logging any kind of data.
    Sessions can even log variable watches, generate illustrated process and thread information or control
    the behavior of the SmartInspect Console. It is possible, for example, to clear the entire log in the Console
    by calling the Session.clear_log() method.

    To accomplish these different tasks the SmartInspect concept uses several different packets.
    The SmartInspect class manages these packets and logs them to its connections.
    It is possibility to register event handlers for every packet type which are called after a corresponding packet
    has been sent.
    The error handling in the SmartInspect Python library is a little bit different from other libraries.
    This library uses an event, the SmartInspectListener.on_error(), for reporting errors.
    We've chosen this way because a logging framework should not alter the behavior of an application by firing
    exceptions.
    The only exception you need to handle can be thrown by the set_connections() property if the supplied
    connections string contains errors.
    This class is fully threadsafe.
    """

    __VERSION = "$SIVERSION"
    __CAPTION_NOT_FOUND = "No protocol could be found with the specified caption"
    __CONNECTIONS_NOT_FOUND_ERROR = "No connections string found"

    def __init__(self, appname: str):
        """
        Initializes a new instance of the SmartInspect class.
        :param appname: The application name used for Log Entries. It is usually
          set to the name of the application which creates this object.
        """
        self.__lock: threading.Lock = threading.Lock()

        self.level: Level = Level.DEBUG
        self.__default_level: Level = Level.MESSAGE
        self.__connections: str = ""
        self.__protocols: typing.List[Protocol] = []
        self.__enabled = False
        self.appname = appname
        self.__hostname = self.__obtain_hostname()
        self.__listeners = LockedSet()
        self.__sessions = SessionManager()
        self.__variables = ProtocolVariables()

        self.__is_multithreaded = False

    # this currently returns only current local time
    @staticmethod
    def now() -> int:
        """
        Returns the current date and time, optionally with a high resolution.
        If the resolution property specifies using a high resolution for timestamps,
        this method tries to return a timestamp with a microsecond resolution.
        If high-resolution support is not available, this method simply returns the local date and time
        with the help of the time.time() function and the default time zone.
        :return: The current local date and time in microseconds since January 1, 1970
        """
        return Clock.now()

<<<<<<< HEAD
    def get_resolution(self) -> ClockResolution:
        """
        Returns the timestamp resolution mode for this SmartInspect object.
        For more information please refer to the set_resolution() method documentation.
        """
        return self.__resolution

    def set_resolution(self, resolution: ClockResolution) -> None:
        """
        Specifies the timestamp resolution mode for this SmartInspect object.

        By changing this property, you can specify if this object should try
        to use high-resolution timestamps for LogEntry, Watch and ProcessFlow
        packets. High-resolution timestamps provide a microsecond resolution.
        Conversely, standard timestamps have a maximum resolution of 10-55
        milliseconds.

        Additionally, **high-resolution timestamps are not intended to be used
        on production systems**. It is recommended to use them only during
        development and debugging. High-resolution timestamps can introduce
        several problems that are acceptable on development machines but
        normally not tolerable on production systems.
        Due to the mentioned problems, this property defaults to using
        the standard timestamp resolution.
        """
        if isinstance(resolution, ClockResolution):
            self.__resolution = resolution

=======
>>>>>>> de9ce6a8
    @classmethod
    def get_version(cls) -> str:
        """
        Returns the version number of the SmartInspect Python library.
        The returned string always has the form "MAJOR.MINOR.RELEASE.BUILD".
        """
        return cls.__VERSION

    @property
    def hostname(self) -> str:
        """
        Represents the hostname of the sending machine.
        This read-only property returns the hostname of the current
        machine. The hostname helps you to identify Log Entries
        from different machines in the SmartInspect Console.
        """
        return self.__hostname

    @property
    def appname(self) -> str:
        """
        Returns the application name used for the Log Entries.
        .. note::
            The application name helps you to identify Log Entries from different
            applications in the SmartInspect Console. If you set this property to None,
            the application name will be empty when sending Log Entries.
        """
        return self.__appname

    @appname.setter
    def appname(self, appname: str) -> None:
        """
        Sets the application name used for the log entries.
        This application name helps you to identify log entries from different applications in the SmartInspect Console.
        If this property is set to empty string, the application name will be empty when sending log entries.
        """
        if not isinstance(appname, str):
            raise TypeError("app_name must be a string")
        self.__appname = appname
        self.__update_protocols()

    def __update_protocols(self):
        with self.__lock:
            for protocol in self.__protocols:
                protocol.appname = self.__appname
                protocol.hostname = self.__hostname

    @property
    def level(self) -> Level:
        """
        Represents the log level of this SmartInspect instance and its related sessions.
        The level property of this SmartInspect instance represents the log level used by
        its corresponding sessions to determine if information should be logged or not.
        The default value of this property is Level.DEBUG.

        For more information please refer to level setter.
        """
        return self.__level

    @level.setter
    def level(self, level: Level) -> None:
        """
        Sets the log level of this SmartInspect instance and its related sessions.
        The level property of this SmartInspect instance represents the log level used by
        its corresponding sessions to determine if information should be logged or not.
        The default value of this property is Level.DEBUG.

        Every method (except the clear method family) in the Session class tests
        if its log level equals or is greater than the log level of its parent.
        If this is not the case, the methods return immediately and won't log anything.

        The log level for a method in the Session class can either be specified
        explicitly by passing a Level argument or implicitly by using the
        default level. Every method in the Session class which makes use of
        the parent's log level and does not take a Level argument, uses the
        default level of its parent as log level.

        For more information about the default level, please refer to the documentation
        of the default_level property.

        Example:
        -------

        def method():
            SiAuto.main.enter_method("Method", level=Level.DEBUG)
            try:
                pass
                # ...
            finally:
                SiAuto.main.leave_method("Method", level=Level.DEBUG)

        def main():
            SiAuto.si.set_enabled(True)

            SiAuto.si.level = Level.DEBUG
            method() # Logs enter_method() and leave_method() calls.

            SiAuto.si.level = Level.MESSAGE
            method() # Ignores enter_method() and leave_method() calls.

        if __name__=="__main__":
            main()
        """

        if isinstance(level, Level):
            self.__level = level

    @property
    def default_level(self) -> Level:
        """
        Represents the default log level of this SmartInspect instance and its related sessions.
        The default_level property of this SmartInspect instance represents the default log level used by
        its corresponding sessions.
        The default value of this property is Level.MESSAGE.
        For more information please refer to default_level setter.
        """
        return self.__default_level

    @default_level.setter
    def default_level(self, level: Level) -> None:
        """
        Sets the default log level of this SmartInspect instance and its related sessions.
        The default_level property of this SmartInspect instance represents the default log level used by
        its corresponding sessions.
        The default value of this property is Level.MESSAGE.

        Every method in the session class which makes use of the parent's log level and does not take a level argument,
        uses the default level of its parent as log level.

        For more information on how to use this property, please have a look at the following example.

        Example:
        -------
        def method():
            SiAuto.main.enter_method("Method", level=Level.DEBUG)
            try:
                pass
                # ...
            finally:
                SiAuto.main.leave_method("Method", level=Level.DEBUG)

        SiAuto.si.set_enabled(True)
        SiAuto.si.level = Level.DEBUG
        SiAuto.si.default_level = Level.VERBOSE

        #Since the enter_method() and leave_method() calls do not specify their log level explicitly
        (by passing a Level argument), they use the default log level which has just been set to
        Level.VERBOSE (see above). And since the log level of the SiAuto.si object is set to Level.DEBUG,
        the enter_method and leave_method calls will be logged.

        method()
        SiAuto.Si.level = Level.Message  # Switch to Level.Message

        #Since enter_method() and leave_method() still use Level.VERBOSE as their log level and the log
        level of the SiAuto.si object is now set to Level.MESSAGE, the enter_method() and leave_method()
        calls will be ignored and not be logged.

        method()
        """
        if isinstance(level, Level):
            self.__default_level = level

    def __connect(self):
        for protocol in self.__protocols:
            try:
                protocol.connect()
            except Exception as exception:
                self.__do_error(exception)

    def __disconnect(self) -> None:
        for protocol in self.__protocols:
            try:
                protocol.disconnect()
            except Exception as e:
                self.__do_error(e)

    @property
    def is_enabled(self) -> bool:
        """
        Returns if the SmartInspect instance is enabled to log.
        For more information please refer to the set_enabled() method.
        """
        return self.__enabled

    def set_enabled(self, enabled: bool) -> None:
        """
        This method allows you to control if anything should be logged at all.
        If you pass True to this method, all connections will try to connect to their destinations.
        For example, if the Connections property is set to "file(filename=log.sil)", the file "log.sil"
        will be opened to write all following packets to it.
        By passing False to this method, all connections will disconnect.
        Additionally, every Session method evaluates if its parent is enabled and returns immediately
        if this is not the case. This guarantees that the performance hit is minimal when logging is disabled.
        The default value of this property is False.
        You need to .set_enabled(True) before you can use the SmartInspect instance and its related sessions.

        .. note::
            If one or more connections of this SmartInspect object operate in
            asynchronous protocol mode, you must disable this object by setting
            this property to False before exiting your application to properly exit and cleanup
            the protocol related threads.
            Disabling this instance may block until the related protocol threads are finished.

        :param enabled: A boolean value to enable or disable this instance.
        """
        with self.__lock:
            if enabled:
                self.__enable()
            else:
                self.__disable()

    def __enable(self) -> None:
        if not self.is_enabled:
            self.__enabled = True
            self.__connect()

    def __disable(self) -> None:
        if self.is_enabled:
            self.__enabled = False
            self.__disconnect()

    def __create_connections(self, connections: str):
        self.__is_multithreaded = False

        try:
            parser = ConnectionsParser()

            def on_protocol(event: ConnectionsParserEvent):
                self.__add_connection(event.protocol, event.options)

            listener = ConnectionsParserListener()
            listener.on_protocol = on_protocol

            parser.parse(self.__variables.expand(connections), listener)
        except Exception as e:
            self.__remove_connections()
            raise InvalidConnectionsError(e.args[0])

    def __add_connection(self, name: str, options: str) -> None:

        protocol = ProtocolFactory.get_protocol(name, options)
        listener = ProtocolListener()

        def on_error(error):
            self.__do_error(error.exception)

        listener.on_error = on_error
        protocol.add_listener(listener)
        self.__protocols.append(protocol)

        if protocol.is_asynchronous():
            self.__is_multithreaded = True

        protocol.hostname = self.__hostname
        protocol.appname = self.__appname

    def load_connections(self, filename: str, do_not_enable: bool = False):
        """
        Loads the connections string from a file.
        This method loads the connections string from a file. This file should be a plain
        text file containing a line like in the following example::
            connections=file(filename=log.sil)
        Empty, unrecognized lines and lines beginning with a ';' character are ignored.
        This version of the method enables logging automatically unless the do_not_enable parameter is True.
        Please note that the do_not_enable parameter has no effect if this SmartInspect instance is already enabled.
        The Error event is used to notify the application if the specified file cannot be
        opened or does not contain a connections string. The connections string and the
        enabled status of this instance are not changed if such an error occurs.
        The Error event is also used if a connections string could be read but is invalid.
        In this case, an instance of the InvalidConnectionsError exception
        type is passed to the Error event.
        This method is useful for customizing the connections string after the deployment
        of an application. A typical use case for this method is the following scenario:
        imagine a customer who needs to send a log file to customer service to analyse a
        software problem. If the software in question uses this load_connections() method, the
        customer service just needs to send a prepared connections file to the customer.
        To enable the logging, the customer now just needs to drop this file to the
        application's installation directory or any other predefined location.
        See load_configuration() for a method which is not limited to loading the connections
        string, but is also capable of loading any other property of this object from a file.
        The load_connections() and load_configuration() methods are both capable of detecting
        the string encoding of the connections and configuration files. Please see the
        load_configuration() method for details.
        To automatically replace placeholders in a loaded connections string, you can use
        so-called connection variables. Please have a look at the set_variable() method for
        more information.

        :param filename: The name of the file to load the connections string from.
        :param do_not_enable: Specifies if this instance should not be enabled automatically.
        """
        if not isinstance(filename, str):
            return

        connections = None

        try:
            connections = self.__read_connections(filename)
        except Exception as e:
            self.__do_error(e)

        if connections is None:
            return

        with self.__lock:
            if self.__try_connections(connections):
                if not do_not_enable:
                    self.__enable()

    def __read_connections(self, filename: str):
        try:
            config = Configuration()
            try:
                config.load_from_file(filename)
                if config.contains("connections"):
                    return config.read_string("connections", "")
            except Exception:
                raise SmartInspectError(self.__CONNECTIONS_NOT_FOUND_ERROR)
            finally:
                config.clear()
        except Exception as e:
            raise LoadConnectionsError(filename, e.args[0])

    def get_connections(self):
        """
        Returns all connections used by this SmartInspect instance.
        For more information please refer to set_connections method().
        """

        return self.__connections

    def set_connections(self, connections: str) -> None:
        """
        Specifies all connections used by this SmartInspect instance.
        You can set multiple connections by separating the connections with commas.
        A connection consists of a protocol identifier like "file" plus optional protocol
        parameters in parentheses. If you, for example, want to log to a file, the
        connections property must be set to "file()". You can specify the filename in
        the parentheses after the protocol identifier like this: 'file(filename=\"mylogfile.sil\")'.
        Please note that if the instance is enabled, the connections try
        to connect to their destinations immediately. By default, no connections are used.

        See the Protocol class for a list of available protocols and ProtocolFactory
        for a way to add your own custom protocols. Furthermore, have a look at the
        load_connections() and load_configuration() methods, which can load a connections string
        from a file. Also, for a class which assists in building connections strings,
        please refer to the documentation of the ConnectionsBuilder class.

        To automatically replace placeholders in the given connections string,
        you can use so-called connection variables. Please have a look at the
        set_variable() method for more information.

        Please note that an InvalidConnectionsError exception is thrown
        if an invalid connections string is supplied.

        Example:
        -------
           - SiAuto.si.set_connections("")
           - SiAuto.si.set_connections("file()")
           - SiAuto.si.set_connections('file(filename=\"log.sil\", append=true')
           - SiAuto.si.set_connections('file(append=true), tcp(host=\"localhost\"')
           - SiAuto.si.set_connections('file(), file(filename=\"anotherlog.sil\"')
        """

        if not isinstance(connections, str):
            raise TypeError("connections must be a string")

        with self.__lock:
            self.__apply_connections(connections)

    def __apply_connections(self, connections: str) -> None:
        self.__remove_connections()
        if connections:
            self.__create_connections(connections)
            self.__connections = connections

            if self.is_enabled:
                self.__connect()

    def __try_connections(self, connections: str) -> bool:
        result = False
        if connections:
            try:
                self.__apply_connections(connections)
                result = True
            except InvalidConnectionsError as e:
                self.__do_error(e)

        return result

    def __remove_connections(self):
        self.__disconnect()
        self.__is_multithreaded = False
        self.__protocols.clear()
        self.__connections = ""

    def load_configuration(self, filename: str) -> None:
        """
        This method loads the properties and sessions of this
        SmartInspect instance from a file. This file should be a plain
        text file containing key/value pairs. Each key/value pair is
        expected to be on its own line. Empty, unrecognized lines and
        lines beginning with a ';' character are ignored.

        The SmartInspectListener.on_error() event is used to notify the caller if an error
        occurs while trying to load the configuration from the
        specified file. Such errors include I/O errors like trying to
        open a file which does not exist, for example.

        The SmartInspectListener.on_error() event is also used if the specified configuration
        file contains an invalid connections string. In this case, an
        instance of the InvalidConnectionsError exception type is
        passed to the Error event.

        This method is useful for loading the properties and sessions
        of this SmartInspect instance after the deployment of an
        application. A typical use case for this method is the following
        scenario : imagine a customer who needs to send a log file to
        customer service to analyze a software problem. If the software
        in question uses this LoadConfiguration method, the customer
        service just needs to send a prepared configuration file to
        the customer. Now, to load the SmartInspect properties from a
        file, the customer now just needs to drop this file to the
        application's installation directory or any other predefined
        location.

        To monitor a SmartInspect configuration file for changes,
        please have a look at the ConfigurationTimer class.

        To automatically replace placeholders in a loaded connections
        string, you can use so-called connection variables. Please
        have a look at the set_variable() method for more information.

        This method also configures any stored sessions of this SmartInspect object.
        Sessions that have been stored or will be added with the add_session() method
        will be configured with the properties of the related session
        entry of the passed configuration file.

        Loads the properties and sessions of this SmartInspect instance from a file.
        :param filename: The name of the file to load the configuration from
        :return: None
        """

        if not isinstance(filename, str) or not filename:
            return None

        config = Configuration()
        try:
            try:
                config.load_from_file(filename)
            except Exception as e:
                exc = LoadConfigurationError(filename, e.args[0])
                self.__do_error(exc)

            with self.__lock:
                self.__apply_configuration(config)

            self.__sessions.load_configuration(config)
        finally:
            config.clear()

    def __apply_configuration(self, config: Configuration) -> None:
        if config.contains("appname"):
            self.__appname = config.read_string("appname", self.__appname)

        connections = config.read_string("connections", "")

        if config.contains("enabled"):
            enabled = config.read_boolean("enabled", False)
            if enabled:
                self.__try_connections(connections)
                self.__enable()
            else:
                self.__disable()
                self.__try_connections(connections)
        else:
            self.__try_connections(connections)

        if config.contains("level"):
            self.__level = config.read_level("level", self.__level)

        if config.contains("defaultlevel"):
            self.__default_level = config.read_level("defaultlevel", self.__default_level)

    def __find_protocol(self, caption: str):
        for protocol in self.__protocols:
            if protocol.get_caption().lower() == caption.lower():
                return protocol

        return None

    def dispatch(self, caption: str, action: int, state: object) -> None:
        """
        Executes a custom protocol action of a connection.

        This method dispatches the action and state parameters to
        the connection identified by the caption argument. If no
        suitable connection can be found, the Error event is used.
        The Error event is also used if an exception is thrown in
        the custom protocol action.

        The SmartInspect Python library currently implements one custom
        protocol action in MemoryProtocol. The MemoryProtocol class
        is used for writing log packets to memory. On request, it
        can write its internal queue of packets to a user-supplied
        stream or Protocol object with a custom protocol action.

        The request for executing the custom action and writing the
        queue can be initiated with this dispatch() method. Please see
        the example section below for details.

        For more information about custom protocol actions, please
        refer to the Protocol.dispatch() method. Also have a look at
        the Protocol._is_valid_option() method which explains how to set
        the caption of a connection.

        Please note that the custom protocol action is executed
        asynchronously if the requested connection operates in
        asynchronous protocol mode.

        Example:
        -------
        Set the connections string and enable logging. We do not
        specify a caption for the memory connection and stick with
        the default. By default, the caption of a connection is
        set to the name of the protocol, in our case 'mem'.
        SiAuto.si.set_connections("mem()")
        SiAuto.si.set_enabled(True)

        ...

        Instrument your application with log statements as usual.
        SiAuto.main.log_message("This is a message")
        SiAuto.main.log_message("This is a message")

        ...

        Then, in case of an unexpected event, for example, in a
        global exception handler, you can write the entire queue
        of packets of your memory protocol connection to a file
        by using the dispatch method.

        with open("log.sil", "wb") as log:
            si.dispatch("mem", 0, log)

        :param caption: The identifier of the connection. Must be an str.
        :param action: The action to execute by the requested connection.
        :param state: An optional object which encapsulates additional protocol
                      specific information about the custom action.
        """

        if not isinstance(caption, str):
            raise TypeError("Caption must be a string")
        if not isinstance(action, int):
            raise TypeError("Action must be an integer")

        with self.__lock:
            try:
                protocol = self.__find_protocol(caption)
                if protocol is None:
                    raise SmartInspectError(self.__CAPTION_NOT_FOUND)

                protocol.dispatch(ProtocolCommand(action, state))
            except Exception as e:
                self.__do_error(e)

    def get_session_defaults(self) -> SessionDefaults:
        """
        Returns the default property values for new sessions.
        This property lets you specify the default property values for new sessions which will be created
        by or passed to the AddSession method. Please see the add_session method for more information.
        For information about the available session properties, please refer to the documentation of the
        Session class.
        """
        return self.__sessions.get_defaults()

    def set_variable(self, key: str, value: str) -> None:
        """
        Add a new or update an existing connection variable.
        This method sets the value of a given connection variable.
        A connection variable is a placeholder for strings in the
        connections string. When setting a connections string (or loading it from a file
        with load_configuration()), any variables which have previously
        been defined with set_variable are automatically replaced
        with their respective values.
        The variables in the connections string are expected to
        have the following form: $variable$.

        If a connection variable with the given key already exists,
        its value is overridden. To delete a connection variable,
        use unset_variable().

        Connection variables are especially useful if you load a
        connections string from a file and would like to handle
        some protocol options in your application instead of the
        configuration file.

        For example, if you encrypt log files, you probably do not
        want to specify the encryption key directly in your
        configuration file for security reasons. With connection
        variables, you can define a variable for the encryption
        key with set_variable() and then reference this variable in
        your configuration file. The variable is then automatically
        replaced with the defined value when loading the
        configuration file.

        Another example deals with the directory or path of a log
        file. If you include a variable in the path of your log
        file, you can later replace it in your application with
        the real value. This might come in handy if you want to
        write a log file to an environment specific value, such
        as an application data directory, for example.

        Example:
        -------
        # Define the variable "key" with the value "secret"
        SiAuto.si.set_variable("key", "secret")
        ...
        # And include the variable $key$ in the related connections
        # string (the connections string can either be set directly
        # or loaded from a file).
        file(encrypt="true", key="$key$")
        :param key: The key of the connection variable.
        :param value: The value of the connection variable.
        """

        if (
                isinstance(key, str) and
                isinstance(key, str)
        ):
            self.__variables.put(key, value)

    def get_variable(self, key: str) -> (str, None):
        """
        Returns the value of a connection variable.

        Please see the set_variable method for more information about connection variables.

        :param key: The key of the connection variable.
        :return: The value for the given connection variable or None if the connection variable is unknown.
        """
        if not isinstance(key, str):
            return None
        return self.__variables.get(key)

    def unset_variable(self, key: str) -> None:
        """
        Unsets an existing connection variable.

        This method deletes the connection variable specified by the
        given key. Nothing happens if the connection variable doesn't
        exist or if the key argument is null.

        :param key: The key of the connection variable to delete.
        """
        if isinstance(key, str):
            self.__variables.remove(key)

    def add_session(self, session: (str, Session), store: bool = False) -> Session:
        """
        Adds and returns a new Session instance with this SmartInspect object set as parent and optionally
        saves it for later access.

        This method allocates a new session with this SmartInspect instance set as parent and the supplied
        session_name parameter set as session name. The returned session will be configured with the
        default session properties as specified by the get_session_defaults method.
        This default configuration can be overridden on a per-session basis by loading the session
        configuration with the load_configuration() method. Please see the load_configuration() documentation
        for details.

        If the store parameter is True, the created and returned session is stored for later access and can be
        retrieved with the get_session() method. To remove a created session from the internal list, call the
        delete_session() method.

        If this method is called multiple times with the same session name, then the get_session() method operates
        on the session which got added last.

        :param session: The name for the new session (str) or a Session.
        :param store: Indicates if the session should be stored for later access.
        :return: The new Session instance.
        """
        if isinstance(session, str):
            session = Session(self, session)
        elif isinstance(session, Session):
            session = session
        else:
            raise TypeError("session parameter must be a string (session name) or a Session instance")
        self.__sessions.add(session, store)
        return session

    def delete_session(self, session: Session) -> None:
        """
        Removes a session from the internal list of sessions.
        This method removes a session which has previously been added
        with and returned by the add_session() method. After this method
        returns, the get_session() method returns None when called with
        the same session name unless a different session with the same
        name has been added.
        :param session: The session to remove from the lookup table of sessions.
        """
        self.__sessions.delete(session)

    def get_session(self, session_name: str) -> typing.Optional[Session]:
        """
        Returns a previously added session.

        This function returns a session which has previously been
        added with the add_session method and can be identified by
        the supplied session_name argument. If the requested session
        is unknown or if the session_name argument is None, this
        function returns None.

        Note that the behavior of this function can be unexpected in
        terms of the result value if multiple sessions with the same
        name have been added. In this case, this function returns the
        session which got added last and not necessarily the session
        which you expect.

        Adding multiple sessions with the same name should therefore
        be avoided.

        :param session_name: The name of the session to look up and return.
        :return: The requested session or None if the session is unknown.
        """
        return self.__sessions.get(session_name)

    def update_session(self, session: Session, new_name: str, old_name: str) -> None:
        """
        Updates an entry in the internal lookup table of sessions.
        Once the name of a session has changed, this method is called to update the internal session lookup table.
        The new_name argument specifies the new name and old_name the old name of the session.
        After this method returns, the new name can be passed to the get_session() method to look up the supplied
        session.

        :param session: The session whose name has changed and whose entry should be updated.
        :param new_name: The new name of the session.
        :param old_name: The old name of the session.
        """
        self.__sessions.update(session, new_name, old_name)

    def dispose(self) -> None:
        """
        Releases all resources of this SmartInspect object.
        This method disconnects and removes all internal connections
        and disables this instance. Moreover, all previously stored
        sessions will be removed.
        """
        with self.__lock:
            self.__enabled = False
            self.__remove_connections()

        self.__sessions.clear()

    def send_log_entry(self, log_entry: LogEntry):
        """
        Logs a Log Entry.
        After setting the application name and hostname of the
        supplied Log Entry, this method determines if the Log
        Entry should really be sent by invoking the do_filter()
        method. If the Log Entry passes the filter test, it will be
        logged and the SmartInspectListener.on_log_entry() event is fired.
        :param log_entry: The Log Entry to log.
        """
        if self.__is_multithreaded:
            log_entry.threadsafe = True

        log_entry.appname = self.appname
        log_entry.hostname = self.hostname

        try:
            if not self._do_filter(log_entry):
                self.__process_packet(log_entry)
                self._do_log_entry(log_entry)
        except Exception as e:
            self.__do_error(e)

    def send_control_command(self, control_command: ControlCommand):
        """
        Logs a Control Command.
        At first, this method determines if the Control Command should
        really be sent by invoking the do_filter() method. If the ControlCommand
        passes the filter test, it will be logged and the
        SmartInspectListener.on_control_command() event is fired.

        :param control_command: The control_command to log.
        """
        if self.__is_multithreaded:
            control_command.threadsafe = True

        try:
            if not self._do_filter(control_command):
                self.__process_packet(control_command)
                self._do_control_command(control_command)
        except Exception as e:
            self.__do_error(e)

    def send_watch(self, watch: Watch):
        """
        Logs a Watch.

        At first, this method determines if the Watch should really be sent by invoking the
        OnFilter method. If the Watch passes the filter test, it will be logged and the
        SmartInspectListener.on_watch() method is fired.

        :param watch: The Watch to log.
        """
        if self.__is_multithreaded:
            watch.threadsafe = True

        try:
            if not self._do_filter(watch):
                self.__process_packet(watch)
                self._do_watch(watch)
        except Exception as e:
            self.__do_error(e)

    def send_process_flow(self, process_flow: ProcessFlow):
        """
        Logs a Process Flow entry.
        After setting the hostname of the supplied Process Flow entry,
        this method determines if the Process Flow entry should really
        be sent by invoking the do_filter() method. If the Process Flow
        entry passes the filter test, it will be logged and the
        SmartInspectListener.on_process_flow() event is fired.

        :param process_flow: The Process Flow entry to log.
        """
        if self.__is_multithreaded:
            process_flow.threadsafe = True

        process_flow.hostname = self.hostname
        try:
            if not self._do_filter(process_flow):
                self.__process_packet(process_flow)
                self._do_process_flow(process_flow)
        except Exception as e:
            self.__do_error(e)

    @staticmethod
    def __obtain_hostname() -> str:
        try:
            hostname = socket.gethostname()
        except socket.gaierror:
            hostname = ""
        return hostname

    def __do_error(self, exception: Exception):
        with self.__listeners:
            error_event = ErrorEvent(self, exception)
            for listener in self.__listeners:
                listener.on_error(error_event)

    def add_listener(self, listener: SmartInspectListener) -> None:
        if isinstance(listener, SmartInspectListener):
            with self.__lock:
                self.__listeners.add(listener)

    def remove_listener(self, listener: SmartInspectListener) -> None:
        if isinstance(listener, SmartInspectListener):
            with self.__lock:
                self.__listeners.remove(listener)

    def clear_listeners(self):
        with self.__lock:
            self.__listeners.clear()

    def __process_packet(self, packet: Packet) -> None:
        with self.__lock:
            for protocol in self.__protocols:
                try:
                    protocol.write_packet(packet)
                except Exception as e:
                    self.__do_error(e)

    def _do_filter(self, packet: Packet) -> bool:
        with self.__listeners:
            if len(self.__listeners) > 0:
                event = FilterEvent(self, packet)

                for listener in self.__listeners:
                    listener.on_filter(event)
                    if event.cancel:
                        return True

        return False

    def _do_process_flow(self, process_flow: ProcessFlow):
        with self.__listeners:
            if len(self.__listeners) > 0:
                event = ProcessFlowEvent(self, process_flow)
                for listener in self.__listeners:
                    listener.on_process_flow(event)

    def _do_watch(self, watch: Watch):
        with self.__listeners:
            if len(self.__listeners) > 0:
                event = WatchEvent(self, watch)

                for listener in self.__listeners:
                    listener.on_watch(event)

    def _do_log_entry(self, log_entry: LogEntry):
        with self.__listeners:
            if len(self.__listeners) > 0:
                event = LogEntryEvent(self, log_entry)
                for listener in self.__listeners:
                    listener.on_log_entry(event)

    def _do_control_command(self, control_command: ControlCommand):
        with self.__listeners:
            if len(self.__listeners):
                event = ControlCommandEvent(self, control_command)
                for listener in self.__listeners:
                    listener.on_control_command(event)<|MERGE_RESOLUTION|>--- conflicted
+++ resolved
@@ -105,37 +105,6 @@
         """
         return Clock.now()
 
-<<<<<<< HEAD
-    def get_resolution(self) -> ClockResolution:
-        """
-        Returns the timestamp resolution mode for this SmartInspect object.
-        For more information please refer to the set_resolution() method documentation.
-        """
-        return self.__resolution
-
-    def set_resolution(self, resolution: ClockResolution) -> None:
-        """
-        Specifies the timestamp resolution mode for this SmartInspect object.
-
-        By changing this property, you can specify if this object should try
-        to use high-resolution timestamps for LogEntry, Watch and ProcessFlow
-        packets. High-resolution timestamps provide a microsecond resolution.
-        Conversely, standard timestamps have a maximum resolution of 10-55
-        milliseconds.
-
-        Additionally, **high-resolution timestamps are not intended to be used
-        on production systems**. It is recommended to use them only during
-        development and debugging. High-resolution timestamps can introduce
-        several problems that are acceptable on development machines but
-        normally not tolerable on production systems.
-        Due to the mentioned problems, this property defaults to using
-        the standard timestamp resolution.
-        """
-        if isinstance(resolution, ClockResolution):
-            self.__resolution = resolution
-
-=======
->>>>>>> de9ce6a8
     @classmethod
     def get_version(cls) -> str:
         """
