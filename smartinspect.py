--- conflicted
+++ resolved
@@ -267,119 +267,6 @@
         if config.contains("appname"):
             self.__appname = config.read_string("appname", self.__appname)
 
-<<<<<<< HEAD
-    def __add_connection(self, name: str, options: str) -> None:
-
-        protocol = ProtocolFactory.get_protocol(name, options)
-        listener = ProtocolListener()
-
-        def on_error(obj, error):
-            self.__do_error(error.get_exception())
-
-        listener.on_error = on_error
-        protocol.add_listener(listener)
-        self.__protocols.append(protocol)
-
-        if protocol.is_asynchronous():
-            self.__is_multithreaded = True
-
-        protocol.set_hostname(self.__hostname)
-        protocol.set_appname(self.__appname)
-
-    def load_connections(self, filename: str, do_not_enable: bool = False):
-        if not isinstance(filename, str):
-            return
-
-        connections = None
-
-        try:
-            connections = self.__read_connections(filename)
-        except Exception as e:
-            self.__do_error(e)
-
-        if connections is None:
-            return
-
-        with self.__lock:
-            if self.__try_connections(connections):
-                if not do_not_enable:
-                    self.__enable()
-
-    def __read_connections(self, filename: str):
-        try:
-            config = Configuration()
-            try:
-                config.load_from_file(filename)
-                if config.contains("connections"):
-                    return config.read_string("connections", "")
-            except Exception:
-                raise SmartInspectException(self.__CONNECTIONS_NOT_FOUND_ERROR)
-            finally:
-                config.clear()
-        except Exception as e:
-            raise LoadConnectionsException(filename, e.args[0])
-
-    def get_connections(self):
-        return self.__connections
-
-    def set_connections(self, connections: str) -> None:
-        if not isinstance(connections, str):
-            raise TypeError("connections must be a string")
-
-        with self.__lock:
-            self.__apply_connections(connections)
-
-    def __apply_connections(self, connections: str) -> None:
-        self.__remove_connections()
-        if connections:
-            self.__create_connections(connections)
-            self.__connections = connections
-
-            if self.is_enabled():
-                self.__connect()
-
-    def __try_connections(self, connections: str) -> bool:
-        result = False
-        if connections:
-            try:
-                self.__apply_connections(connections)
-                result = True
-            except InvalidConnectionsException as e:
-                self.__do_error(e)
-
-        return result
-
-    def __remove_connections(self):
-        self.__disconnect()
-        self.__is_multithreaded = False
-        self.__protocols.clear()
-        self.__connections = ""
-
-    def load_configuration(self, filename: str) -> None:
-        if not isinstance(filename, str) or not filename:
-            return None
-
-        config = Configuration()
-        try:
-            try:
-                config.load_from_file(filename)
-            except Exception as e:
-                exc = LoadConfigurationException(filename, e.args[0])
-                self.__do_error(exc)
-
-            with self.__lock:
-                self.__apply_configuration(config)
-
-            self.__sessions.load_configuration(config)
-        finally:
-            config.clear()
-
-    def __apply_configuration(self, config: Configuration) -> None:
-        if config.contains("appname"):
-            self.__appname = config.read_string("appname", self.__appname)
-
-=======
->>>>>>> 410f732c
         connections = config.read_string("connections", "")
 
         if config.contains("enabled"):
